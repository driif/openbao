package physical

import (
	"fmt"
	"sort"
	"strings"
	"time"

	"github.com/armon/go-metrics"
	"github.com/samuel/go-zookeeper/zk"
)

// ZookeeperBackend is a physical backend that stores data at specific
// prefix within Zookeeper. It is used in production situations as
// it allows Vault to run on multiple machines in a highly-available manner.
type ZookeeperBackend struct {
	datapath   string
	lockpath   string
	client *zk.Conn
}

// newZookeeperBackend constructs a Zookeeper backend using the given API client
// and the prefix in the KV store.
func newZookeeperBackend(conf map[string]string) (Backend, error) {
	// Get the path in Zookeeper
	basepath, ok := conf["path"]
	if !ok {
		basepath = "vault/"
	}

	// Ensure path is suffixed and prefixed (zk requires prefix /)
	if !strings.HasSuffix(basepath, "/") {
		basepath += "/"
	}
	if !strings.HasPrefix(basepath, "/") {
		basepath = "/" + basepath
	}
	datapath := basepath + "data/"
	lockpath := basepath + "lock/"

	// Configure the client, default to localhost instance
	var machines string
	machines, ok = conf["address"]
	if !ok {
		machines = "localhost:2181"
	}

	// Attempt to create the ZK client
	client, _, err := zk.Connect(strings.Split(machines, ","), time.Second)
	if err != nil {
		return nil, fmt.Errorf("client setup failed: %v", err)
	}

	// Setup the backend
	c := &ZookeeperBackend{
		datapath:   datapath,
		lockpath:   lockpath,
		client: client,
	}
	return c, nil
}

// ensurePath is used to create each node in the path hierarchy.
// We avoid calling this optimistically, and invoke it when we get
// an error during an operation
func (c *ZookeeperBackend) ensurePath(path string, value []byte) error {
	nodes := strings.Split(path, "/")
	acl := zk.WorldACL(zk.PermAll)
	fullPath := ""
	for index, node := range nodes {
		if strings.TrimSpace(node) != "" {
			fullPath += "/" + node
			isLastNode := index+1 == len(nodes)

			// set parent nodes to nil, leaf to value
			// this block reduces round trips by being smart on the leaf create/set
			if exists, _, _ := c.client.Exists(fullPath); !isLastNode && !exists {
				if _, err := c.client.Create(fullPath, nil, int32(0), acl); err != nil {
					return err
				}
			} else if isLastNode && !exists {
				if _, err := c.client.Create(fullPath, value, int32(0), acl); err != nil {
					return err
				}
			} else if isLastNode && exists {
				if _, err := c.client.Set(fullPath, value, int32(-1)); err != nil {
					return err
				}
			}
		}
	}
	return nil
}

// deletePath is a helper that will recursively delete
// a given path
func (c *ZookeeperBackend) deletePath(path string) error {
	children, _, _ := c.client.Children(path)

	for _, childPath := range children {
		err := c.deletePath(path + "/" + childPath)

		if err != nil {
			return err
		}
	}
	err := c.client.Delete(path, -1)
	if err != nil {
		return err
	}

	return nil
}

// Put is used to insert or update an entry
func (c *ZookeeperBackend) Put(entry *Entry) error {
	defer metrics.MeasureSince([]string{"zookeeper", "put"}, time.Now())

	// Attempt to set the full path
<<<<<<< HEAD
	fullPath := c.datapath + entry.Key
	_, err := c.client.Set(fullPath, entry.Value, 0)
=======
	fullPath := c.path + entry.Key
	_, err := c.client.Set(fullPath, entry.Value, -1)
>>>>>>> b474fa6d

	// If we get ErrNoNode, we need to construct the path hierarchy
	if err == zk.ErrNoNode {
		return c.ensurePath(fullPath, entry.Value)
	}
	return err
}

// Get is used to fetch an entry
func (c *ZookeeperBackend) Get(key string) (*Entry, error) {
	defer metrics.MeasureSince([]string{"zookeeper", "get"}, time.Now())

	// Attempt to read the full path
	fullPath := c.datapath + key
	value, _, err := c.client.Get(fullPath)

	// Ignore if the node does not exist
	if err == zk.ErrNoNode {
		err = nil
	}
	if err != nil {
		return nil, err
	}

	// Handle a non-existing value
	if value == nil {
		return nil, nil
	}
	ent := &Entry{
		Key:   key,
		Value: value,
	}
	return ent, nil
}

// Delete is used to permanently delete an entry
func (c *ZookeeperBackend) Delete(key string) error {
	defer metrics.MeasureSince([]string{"zookeeper", "delete"}, time.Now())

	// Delete the full path
<<<<<<< HEAD
	fullPath := c.datapath + key
	err := c.client.Delete(fullPath, -1)
=======
	fullPath := c.path + key
	err := c.deletePath(fullPath)
>>>>>>> b474fa6d

	// Mask if the node does not exist
	if err == zk.ErrNoNode {
		err = nil
	}
	return err
}

// List is used ot list all the keys under a given
// prefix, up to the next prefix.
func (c *ZookeeperBackend) List(prefix string) ([]string, error) {
	defer metrics.MeasureSince([]string{"zookeeper", "list"}, time.Now())

	// Query the children at the full path
	fullPath := strings.TrimSuffix(c.datapath+prefix, "/")
	result, _, err := c.client.Children(fullPath)

	// If the path nodes are missing, no children!
	if err == zk.ErrNoNode {
		return []string{}, nil
	}

	children := []string{}
	for _, key := range result {
		children = append(children, key)

		// Check if this entry has any child entries,
		// and append the slash which is what Vault depends on
		// for iteration
		nodeChildren, _, _ := c.client.Children(fullPath + "/" + key)
		if nodeChildren != nil && len(nodeChildren) > 0 {
			children = append(children, key+"/")
		}
	}
	sort.Strings(children)
	return children, nil
}

// LockWith is used for mutual exclusion based on the given key.
func (c *ZookeeperBackend) LockWith(key, value string) (Lock, error) {
	l := &ZookeeperHALock{
		in:    c,
		key:   key,
		value: value,
	}
	return l, nil
}

func (c *ZookeeperBackend) DetectHostAddr() (string, error) {
	// TODO: implement this!
	return "", nil
}

// ZookeeperHALock is a Zookeeper Lock implementation for the HABackend
type ZookeeperHALock struct {
	in    *ZookeeperBackend
	key   string
	value string

	held     bool
	leaderCh chan struct{}
	zkLock *zk.Lock
}

func (i *ZookeeperHALock) Lock(stopCh <-chan struct{}) (<-chan struct{}, error) {
	if i.held {
		return nil, fmt.Errorf("lock already held")
	}

	// Attempt an async acquisition
	didLock := make(chan struct{})
	failLock := make(chan error, 1)
	releaseCh := make(chan bool, 1)
	lockpath := i.in.lockpath + i.key
	go func() {
		// Wait to acquire the lock in ZK
		acl := zk.WorldACL(zk.PermAll)
		lock := zk.NewLock(i.in.client, lockpath, acl)
		err := lock.Lock()
		if err != nil {
			failLock <- err
			return
		}
		// Set node value
		err2 := i.in.ensurePath(lockpath, []byte(i.value))
		if err2 != nil {
			failLock <- err2
			lock.Unlock()
			return
		}
		i.zkLock = lock

		// Signal that lock is held
		close(didLock)

		// Handle an early abort
		release := <-releaseCh
		if release {
			lock.Unlock()
		}
	}()

	// Wait for lock acquisition, failure, or shutdown
	select {
	case <-didLock:
		releaseCh <- false
	case err := <-failLock:
		return nil, err
	case <-stopCh:
		releaseCh <- true
		return nil, nil
	}

	// Create the leader channel
	i.held = true
	i.leaderCh = make(chan struct{})

	// Watch for Events which could result in loss of our zkLock and close(i.leaderCh)
	currentVal, _, lockeventCh, err3 := i.in.client.GetW(lockpath)
	if err3 != nil {
		return nil, fmt.Errorf("unable to watch HA lock")
	}
	if i.value != string(currentVal) {
		return nil, fmt.Errorf("lost HA lock immediately before watch")
	}
	go func() {
		for {
			select {
			case event := <- lockeventCh:
				// Lost connection?
				if event.State != zk.StateConnected && event.State != zk.StateHasSession {
					close(i.leaderCh)
				}
				// Lost watch
				if event.Type == zk.EventNotWatching {
					close(i.leaderCh)
				}
				// Lock changed
				if event.Type == zk.EventNodeCreated || event.Type == zk.EventNodeDeleted || event.Type == zk.EventNodeDataChanged {
					close(i.leaderCh)
				}
			}
		}
	}()

	return i.leaderCh, nil
}

func (i *ZookeeperHALock) Unlock() error {
	if !i.held {
		return nil
	}

	close(i.leaderCh)
	i.leaderCh = nil
	i.held = false
	i.zkLock.Unlock()
	return nil
}

func (i *ZookeeperHALock) Value() (bool, string, error) {
	lockpath := i.in.lockpath + i.key
	value, _, err := i.in.client.Get(lockpath)
	return i.held, string(value), err
}
<|MERGE_RESOLUTION|>--- conflicted
+++ resolved
@@ -117,13 +117,8 @@
 	defer metrics.MeasureSince([]string{"zookeeper", "put"}, time.Now())
 
 	// Attempt to set the full path
-<<<<<<< HEAD
 	fullPath := c.datapath + entry.Key
-	_, err := c.client.Set(fullPath, entry.Value, 0)
-=======
-	fullPath := c.path + entry.Key
 	_, err := c.client.Set(fullPath, entry.Value, -1)
->>>>>>> b474fa6d
 
 	// If we get ErrNoNode, we need to construct the path hierarchy
 	if err == zk.ErrNoNode {
@@ -164,13 +159,8 @@
 	defer metrics.MeasureSince([]string{"zookeeper", "delete"}, time.Now())
 
 	// Delete the full path
-<<<<<<< HEAD
 	fullPath := c.datapath + key
-	err := c.client.Delete(fullPath, -1)
-=======
-	fullPath := c.path + key
 	err := c.deletePath(fullPath)
->>>>>>> b474fa6d
 
 	// Mask if the node does not exist
 	if err == zk.ErrNoNode {
