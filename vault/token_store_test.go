package vault

import (
	"fmt"
	"reflect"
	"strings"
	"testing"
	"time"

	"github.com/hashicorp/vault/logical"
	"github.com/mitchellh/mapstructure"
)

func getBackendConfig(c *Core) *logical.BackendConfig {
	return &logical.BackendConfig{
		Logger: c.logger,
		System: logical.StaticSystemView{
			DefaultLeaseTTLVal: time.Hour * 24,
			MaxLeaseTTLVal:     time.Hour * 24 * 30,
		},
	}
}

<<<<<<< HEAD
func testMakeToken(t *testing.T, ts *TokenStore, root, client, ttl string, policy []string) {
	req := logical.TestRequest(t, logical.UpdateOperation, "create")
	req.ClientToken = root
	req.Data["id"] = client
	req.Data["policies"] = policy
	req.Data["ttl"] = ttl

	resp, err := ts.HandleRequest(req)
	if err != nil {
		t.Fatalf("err: %v %v", err, resp)
	}
	if resp.Auth.ClientToken != client {
		t.Fatalf("bad: %#v", resp)
	}
}

func testCoreMakeToken(t *testing.T, c *Core, root, client, ttl string, policy []string) {
	req := logical.TestRequest(t, logical.UpdateOperation, "auth/token/create")
	req.ClientToken = root
	req.Data["id"] = client
	req.Data["policies"] = policy
	req.Data["ttl"] = ttl

	resp, err := c.HandleRequest(req)
	if err != nil {
		t.Fatalf("err: %v %v", err, resp)
	}
	if resp.Auth.ClientToken != client {
		t.Fatalf("bad: %#v", resp)
=======
func TestTokenStore_AccessorIndex(t *testing.T) {
	_, ts, _, _ := TestCoreWithTokenStore(t)

	ent := &TokenEntry{Path: "test", Policies: []string{"dev", "ops"}}
	if err := ts.create(ent); err != nil {
		t.Fatalf("err: %s", err)
	}

	out, err := ts.Lookup(ent.ID)
	if err != nil {
		t.Fatalf("err: %s", err)
	}

	// Ensure that accessor is created
	if out == nil || out.Accessor == "" {
		t.Fatalf("bad: %#v", out)
	}

	token, err := ts.lookupByAccessor(out.Accessor)
	if err != nil {
		t.Fatalf("err: %s", err)
	}

	// Verify that the value returned from the index matches the token ID
	if token != ent.ID {
		t.Fatalf("bad: got\n%s\nexpected\n%s\n", token, ent.ID)
	}
}

func TestTokenStore_HandleRequest_LookupAccessor(t *testing.T) {
	_, ts, _, root := TestCoreWithTokenStore(t)
	testMakeToken(t, ts, root, "tokenid", "", []string{"foo"})
	out, err := ts.Lookup("tokenid")
	if err != nil {
		t.Fatalf("err: %s", err)
	}
	if out == nil {
		t.Fatalf("err: %s", err)
	}

	req := logical.TestRequest(t, logical.UpdateOperation, "lookup-accessor/"+out.Accessor)

	resp, err := ts.HandleRequest(req)
	if err != nil {
		t.Fatalf("err: %s", err)
	}
	if resp.Data == nil {
		t.Fatalf("response should contain data")
	}

	if resp.Data["accessor"].(string) == "" {
		t.Fatalf("accessor should not be empty")
	}

	// Verify that the lookup-accessor operation does not return the token ID
	if resp.Data["id"].(string) != "" {
		t.Fatalf("token ID should not be returned")
	}
}

func TestTokenStore_HandleRequest_RevokeAccessor(t *testing.T) {
	_, ts, _, root := TestCoreWithTokenStore(t)
	testMakeToken(t, ts, root, "tokenid", "", []string{"foo"})
	out, err := ts.Lookup("tokenid")
	if err != nil {
		t.Fatalf("err: %s", err)
	}
	if out == nil {
		t.Fatalf("err: %s", err)
	}

	req := logical.TestRequest(t, logical.UpdateOperation, "revoke-accessor/"+out.Accessor)

	_, err = ts.HandleRequest(req)
	if err != nil {
		t.Fatalf("err: %s", err)
	}

	out, err = ts.Lookup("tokenid")
	if err != nil {
		t.Fatalf("err: %s", err)
	}

	if out != nil {
		t.Fatalf("bad:\ngot %#v\nexpected: nil\n", out)
>>>>>>> bc632c90
	}
}

func TestTokenStore_RootToken(t *testing.T) {
	_, ts, _, _ := TestCoreWithTokenStore(t)

	te, err := ts.rootToken()
	if err != nil {
		t.Fatalf("err: %v", err)
	}
	if te.ID == "" {
		t.Fatalf("missing ID")
	}

	out, err := ts.Lookup(te.ID)
	if err != nil {
		t.Fatalf("err: %v", err)
	}
	if !reflect.DeepEqual(out, te) {
		t.Fatalf("bad: %#v", out)
	}
}

func TestTokenStore_CreateLookup(t *testing.T) {
	c, ts, _, _ := TestCoreWithTokenStore(t)

	ent := &TokenEntry{Path: "test", Policies: []string{"dev", "ops"}}
	if err := ts.create(ent); err != nil {
		t.Fatalf("err: %v", err)
	}
	if ent.ID == "" {
		t.Fatalf("missing ID")
	}

	out, err := ts.Lookup(ent.ID)
	if err != nil {
		t.Fatalf("err: %v", err)
	}
	if !reflect.DeepEqual(out, ent) {
		t.Fatalf("bad: %#v", out)
	}

	// New store should share the salt
	ts2, err := NewTokenStore(c, getBackendConfig(c))
	if err != nil {
		t.Fatalf("err: %v", err)
	}

	// Should still match
	out, err = ts2.Lookup(ent.ID)
	if err != nil {
		t.Fatalf("err: %v", err)
	}
	if !reflect.DeepEqual(out, ent) {
		t.Fatalf("bad: %#v", out)
	}
}

func TestTokenStore_CreateLookup_ProvidedID(t *testing.T) {
	c, ts, _, _ := TestCoreWithTokenStore(t)

	ent := &TokenEntry{
		ID:       "foobarbaz",
		Path:     "test",
		Policies: []string{"dev", "ops"},
	}
	if err := ts.create(ent); err != nil {
		t.Fatalf("err: %v", err)
	}
	if ent.ID != "foobarbaz" {
		t.Fatalf("bad: %#v", ent)
	}

	out, err := ts.Lookup(ent.ID)
	if err != nil {
		t.Fatalf("err: %v", err)
	}
	if !reflect.DeepEqual(out, ent) {
		t.Fatalf("bad: %#v", out)
	}

	// New store should share the salt
	ts2, err := NewTokenStore(c, getBackendConfig(c))
	if err != nil {
		t.Fatalf("err: %v", err)
	}

	// Should still match
	out, err = ts2.Lookup(ent.ID)
	if err != nil {
		t.Fatalf("err: %v", err)
	}
	if !reflect.DeepEqual(out, ent) {
		t.Fatalf("bad: %#v", out)
	}
}

func TestTokenStore_UseToken(t *testing.T) {
	_, ts, _, root := TestCoreWithTokenStore(t)

	// Lookup the root token
	ent, err := ts.Lookup(root)
	if err != nil {
		t.Fatalf("err: %v", err)
	}

	// Root is an unlimited use token, should be a no-op
	err = ts.UseToken(ent)
	if err != nil {
		t.Fatalf("err: %v", err)
	}

	// Lookup the root token again
	ent2, err := ts.Lookup(root)
	if err != nil {
		t.Fatalf("err: %v", err)
	}

	if !reflect.DeepEqual(ent, ent2) {
		t.Fatalf("bad: %#v %#v", ent, ent2)
	}

	// Create a retstricted token
	ent = &TokenEntry{Path: "test", Policies: []string{"dev", "ops"}, NumUses: 2}
	if err := ts.create(ent); err != nil {
		t.Fatalf("err: %v", err)
	}

	// Use the token
	err = ts.UseToken(ent)
	if err != nil {
		t.Fatalf("err: %v", err)
	}

	// Lookup the token
	ent2, err = ts.Lookup(ent.ID)
	if err != nil {
		t.Fatalf("err: %v", err)
	}

	// Should be reduced
	if ent2.NumUses != 1 {
		t.Fatalf("bad: %#v", ent2)
	}

	// Use the token
	err = ts.UseToken(ent)
	if err != nil {
		t.Fatalf("err: %v", err)
	}

	// Lookup the token
	ent2, err = ts.Lookup(ent.ID)
	if err != nil {
		t.Fatalf("err: %v", err)
	}

	// Should be revoked
	if ent2 != nil {
		t.Fatalf("bad: %#v", ent2)
	}
}

func TestTokenStore_Revoke(t *testing.T) {
	_, ts, _, _ := TestCoreWithTokenStore(t)

	ent := &TokenEntry{Path: "test", Policies: []string{"dev", "ops"}}
	if err := ts.create(ent); err != nil {
		t.Fatalf("err: %v", err)
	}

	err := ts.Revoke("")
	if err.Error() != "cannot revoke blank token" {
		t.Fatalf("err: %v", err)
	}
	err = ts.Revoke(ent.ID)
	if err != nil {
		t.Fatalf("err: %v", err)
	}

	out, err := ts.Lookup(ent.ID)
	if err != nil {
		t.Fatalf("err: %v", err)
	}
	if out != nil {
		t.Fatalf("bad: %#v", out)
	}
}

func TestTokenStore_Revoke_Leases(t *testing.T) {
	_, ts, _, _ := TestCoreWithTokenStore(t)

	// Mount a noop backend
	noop := &NoopBackend{}
	ts.expiration.router.Mount(noop, "", &MountEntry{UUID: ""}, nil)

	ent := &TokenEntry{Path: "test", Policies: []string{"dev", "ops"}}
	if err := ts.create(ent); err != nil {
		t.Fatalf("err: %v", err)
	}

	// Register a lease
	req := &logical.Request{
		Operation:   logical.ReadOperation,
		Path:        "secret/foo",
		ClientToken: ent.ID,
	}
	resp := &logical.Response{
		Secret: &logical.Secret{
			LeaseOptions: logical.LeaseOptions{
				TTL: 20 * time.Millisecond,
			},
		},
		Data: map[string]interface{}{
			"access_key": "xyz",
			"secret_key": "abcd",
		},
	}
	leaseID, err := ts.expiration.Register(req, resp)
	if err != nil {
		t.Fatalf("err: %v", err)
	}

	// Revoke the token
	err = ts.Revoke(ent.ID)
	if err != nil {
		t.Fatalf("err: %v", err)
	}

	// Verify the lease is gone
	out, err := ts.expiration.loadEntry(leaseID)
	if err != nil {
		t.Fatalf("err: %v", err)
	}
	if out != nil {
		t.Fatalf("bad: %#v", out)
	}
}

func TestTokenStore_Revoke_Orphan(t *testing.T) {
	_, ts, _, _ := TestCoreWithTokenStore(t)

	ent := &TokenEntry{Path: "test", Policies: []string{"dev", "ops"}}
	if err := ts.create(ent); err != nil {
		t.Fatalf("err: %v", err)
	}

	ent2 := &TokenEntry{Parent: ent.ID}
	if err := ts.create(ent2); err != nil {
		t.Fatalf("err: %v", err)
	}

	err := ts.Revoke(ent.ID)
	if err != nil {
		t.Fatalf("err: %v", err)
	}

	out, err := ts.Lookup(ent2.ID)
	if err != nil {
		t.Fatalf("err: %v", err)
	}
	if !reflect.DeepEqual(out, ent2) {
		t.Fatalf("bad: %#v", out)
	}
}

func TestTokenStore_RevokeTree(t *testing.T) {
	_, ts, _, _ := TestCoreWithTokenStore(t)

	ent1 := &TokenEntry{}
	if err := ts.create(ent1); err != nil {
		t.Fatalf("err: %v", err)
	}

	ent2 := &TokenEntry{Parent: ent1.ID}
	if err := ts.create(ent2); err != nil {
		t.Fatalf("err: %v", err)
	}

	ent3 := &TokenEntry{Parent: ent2.ID}
	if err := ts.create(ent3); err != nil {
		t.Fatalf("err: %v", err)
	}

	ent4 := &TokenEntry{Parent: ent2.ID}
	if err := ts.create(ent4); err != nil {
		t.Fatalf("err: %v", err)
	}

	err := ts.RevokeTree("")
	if err.Error() != "cannot revoke blank token" {
		t.Fatalf("err: %v", err)
	}
	err = ts.RevokeTree(ent1.ID)
	if err != nil {
		t.Fatalf("err: %v", err)
	}

	lookup := []string{ent1.ID, ent2.ID, ent3.ID, ent4.ID}
	for _, id := range lookup {
		out, err := ts.Lookup(id)
		if err != nil {
			t.Fatalf("err: %v", err)
		}
		if out != nil {
			t.Fatalf("bad: %#v", out)
		}
	}
}

func TestTokenStore_RevokeSelf(t *testing.T) {
	_, ts, _, _ := TestCoreWithTokenStore(t)

	ent1 := &TokenEntry{}
	if err := ts.create(ent1); err != nil {
		t.Fatalf("err: %v", err)
	}

	ent2 := &TokenEntry{Parent: ent1.ID}
	if err := ts.create(ent2); err != nil {
		t.Fatalf("err: %v", err)
	}

	ent3 := &TokenEntry{Parent: ent2.ID}
	if err := ts.create(ent3); err != nil {
		t.Fatalf("err: %v", err)
	}

	ent4 := &TokenEntry{Parent: ent2.ID}
	if err := ts.create(ent4); err != nil {
		t.Fatalf("err: %v", err)
	}

	req := logical.TestRequest(t, logical.UpdateOperation, "revoke-self")
	req.ClientToken = ent1.ID

	resp, err := ts.HandleRequest(req)
	if err != nil {
		t.Fatalf("err: %v %v", err, resp)
	}

	lookup := []string{ent1.ID, ent2.ID, ent3.ID, ent4.ID}
	for _, id := range lookup {
		out, err := ts.Lookup(id)
		if err != nil {
			t.Fatalf("err: %v", err)
		}
		if out != nil {
			t.Fatalf("bad: %#v", out)
		}
	}
}

func TestTokenStore_HandleRequest_CreateToken_DisplayName(t *testing.T) {
	_, ts, _, root := TestCoreWithTokenStore(t)

	req := logical.TestRequest(t, logical.UpdateOperation, "create")
	req.ClientToken = root
	req.Data["display_name"] = "foo_bar.baz!"

	resp, err := ts.HandleRequest(req)
	if err != nil {
		t.Fatalf("err: %v %v", err, resp)
	}

	expected := &TokenEntry{
		ID:          resp.Auth.ClientToken,
		Accessor:    resp.Auth.Accessor,
		Parent:      root,
		Policies:    []string{"root"},
		Path:        "auth/token/create",
		DisplayName: "token-foo-bar-baz",
		TTL:         0,
	}
	out, err := ts.Lookup(resp.Auth.ClientToken)
	if err != nil {
		t.Fatalf("err: %v", err)
	}
	expected.CreationTime = out.CreationTime
	if !reflect.DeepEqual(out, expected) {
		t.Fatalf("bad: %#v", out)
	}
}

func TestTokenStore_HandleRequest_CreateToken_NumUses(t *testing.T) {
	_, ts, _, root := TestCoreWithTokenStore(t)

	req := logical.TestRequest(t, logical.UpdateOperation, "create")
	req.ClientToken = root
	req.Data["num_uses"] = "1"

	resp, err := ts.HandleRequest(req)
	if err != nil {
		t.Fatalf("err: %v %v", err, resp)
	}

	expected := &TokenEntry{
		ID:          resp.Auth.ClientToken,
		Accessor:    resp.Auth.Accessor,
		Parent:      root,
		Policies:    []string{"root"},
		Path:        "auth/token/create",
		DisplayName: "token",
		NumUses:     1,
		TTL:         0,
	}
	out, err := ts.Lookup(resp.Auth.ClientToken)
	if err != nil {
		t.Fatalf("err: %v", err)
	}
	expected.CreationTime = out.CreationTime
	if !reflect.DeepEqual(out, expected) {
		t.Fatalf("bad: %#v", out)
	}
}

func TestTokenStore_HandleRequest_CreateToken_NumUses_Invalid(t *testing.T) {
	_, ts, _, root := TestCoreWithTokenStore(t)

	req := logical.TestRequest(t, logical.UpdateOperation, "create")
	req.ClientToken = root
	req.Data["num_uses"] = "-1"

	resp, err := ts.HandleRequest(req)
	if err != logical.ErrInvalidRequest {
		t.Fatalf("err: %v %v", err, resp)
	}
}

func TestTokenStore_HandleRequest_CreateToken_NumUses_Restricted(t *testing.T) {
	_, ts, _, root := TestCoreWithTokenStore(t)

	req := logical.TestRequest(t, logical.UpdateOperation, "create")
	req.ClientToken = root
	req.Data["num_uses"] = "1"

	resp, err := ts.HandleRequest(req)
	if err != nil {
		t.Fatalf("err: %v %v", err, resp)
	}

	// We should NOT be able to use the restricted token to create a new token
	req.ClientToken = resp.Auth.ClientToken
	_, err = ts.HandleRequest(req)
	if err != logical.ErrInvalidRequest {
		t.Fatalf("err: %v %v", err, resp)
	}
}

func TestTokenStore_HandleRequest_CreateToken_NoPolicy(t *testing.T) {
	_, ts, _, root := TestCoreWithTokenStore(t)

	req := logical.TestRequest(t, logical.UpdateOperation, "create")
	req.ClientToken = root

	resp, err := ts.HandleRequest(req)
	if err != nil {
		t.Fatalf("err: %v %v", err, resp)
	}

	expected := &TokenEntry{
		ID:          resp.Auth.ClientToken,
		Accessor:    resp.Auth.Accessor,
		Parent:      root,
		Policies:    []string{"root"},
		Path:        "auth/token/create",
		DisplayName: "token",
		TTL:         0,
	}
	out, err := ts.Lookup(resp.Auth.ClientToken)
	if err != nil {
		t.Fatalf("err: %v", err)
	}
	expected.CreationTime = out.CreationTime
	if !reflect.DeepEqual(out, expected) {
		t.Fatalf("bad: %#v", out)
	}
}

func TestTokenStore_HandleRequest_CreateToken_BadParent(t *testing.T) {
	_, ts, _, _ := TestCoreWithTokenStore(t)

	req := logical.TestRequest(t, logical.UpdateOperation, "create")
	req.ClientToken = "random"

	resp, err := ts.HandleRequest(req)
	if err != logical.ErrInvalidRequest {
		t.Fatalf("err: %v %v", err, resp)
	}
	if resp.Data["error"] != "parent token lookup failed" {
		t.Fatalf("bad: %#v", resp)
	}
}

func TestTokenStore_HandleRequest_CreateToken(t *testing.T) {
	_, ts, _, root := TestCoreWithTokenStore(t)

	req := logical.TestRequest(t, logical.UpdateOperation, "create")
	req.ClientToken = root
	req.Data["policies"] = []string{"foo"}

	resp, err := ts.HandleRequest(req)
	if err != nil {
		t.Fatalf("err: %v %v", err, resp)
	}
	if resp.Auth.ClientToken == "" {
		t.Fatalf("bad: %#v", resp)
	}
}

func TestTokenStore_HandleRequest_CreateToken_RootID(t *testing.T) {
	_, ts, _, root := TestCoreWithTokenStore(t)

	req := logical.TestRequest(t, logical.UpdateOperation, "create")
	req.ClientToken = root
	req.Data["id"] = "foobar"
	req.Data["policies"] = []string{"foo"}

	resp, err := ts.HandleRequest(req)
	if err != nil {
		t.Fatalf("err: %v %v", err, resp)
	}
	if resp.Auth.ClientToken != "foobar" {
		t.Fatalf("bad: %#v", resp)
	}
}

func TestTokenStore_HandleRequest_CreateToken_NonRootID(t *testing.T) {
	_, ts, _, root := TestCoreWithTokenStore(t)
	testMakeToken(t, ts, root, "client", "", []string{"foo"})

	req := logical.TestRequest(t, logical.UpdateOperation, "create")
	req.ClientToken = "client"
	req.Data["id"] = "foobar"
	req.Data["policies"] = []string{"foo"}

	resp, err := ts.HandleRequest(req)
	if err != logical.ErrInvalidRequest {
		t.Fatalf("err: %v %v", err, resp)
	}
	if resp.Data["error"] != "root or sudo privileges required to specify token id" {
		t.Fatalf("bad: %#v", resp)
	}
}

func TestTokenStore_HandleRequest_CreateToken_NonRoot_Subset(t *testing.T) {
	_, ts, _, root := TestCoreWithTokenStore(t)
	testMakeToken(t, ts, root, "client", "", []string{"foo", "bar"})

	req := logical.TestRequest(t, logical.UpdateOperation, "create")
	req.ClientToken = "client"
	req.Data["policies"] = []string{"foo"}

	resp, err := ts.HandleRequest(req)
	if err != nil {
		t.Fatalf("err: %v %v", err, resp)
	}
	if resp.Auth.ClientToken == "" {
		t.Fatalf("bad: %#v", resp)
	}
}

func TestTokenStore_HandleRequest_CreateToken_NonRoot_InvalidSubset(t *testing.T) {
	_, ts, _, root := TestCoreWithTokenStore(t)
	testMakeToken(t, ts, root, "client", "", []string{"foo", "bar"})

	req := logical.TestRequest(t, logical.UpdateOperation, "create")
	req.ClientToken = "client"
	req.Data["policies"] = []string{"foo", "bar", "baz"}

	resp, err := ts.HandleRequest(req)
	if err != logical.ErrInvalidRequest {
		t.Fatalf("err: %v %v", err, resp)
	}
	if resp.Data["error"] != "child policies must be subset of parent" {
		t.Fatalf("bad: %#v", resp)
	}
}

func TestTokenStore_HandleRequest_CreateToken_NonRoot_NoParent(t *testing.T) {
	_, ts, _, root := TestCoreWithTokenStore(t)
	testMakeToken(t, ts, root, "client", "", []string{"foo"})

	req := logical.TestRequest(t, logical.UpdateOperation, "create")
	req.ClientToken = "client"
	req.Data["no_parent"] = true
	req.Data["policies"] = []string{"foo"}

	resp, err := ts.HandleRequest(req)
	if err != logical.ErrInvalidRequest {
		t.Fatalf("err: %v %v", err, resp)
	}
	if resp.Data["error"] != "root or sudo privileges required to create orphan token" {
		t.Fatalf("bad: %#v", resp)
	}
}

func TestTokenStore_HandleRequest_CreateToken_Root_NoParent(t *testing.T) {
	_, ts, _, root := TestCoreWithTokenStore(t)

	req := logical.TestRequest(t, logical.UpdateOperation, "create")
	req.ClientToken = root
	req.Data["no_parent"] = true
	req.Data["policies"] = []string{"foo"}

	resp, err := ts.HandleRequest(req)
	if err != nil {
		t.Fatalf("err: %v %v", err, resp)
	}
	if resp.Auth.ClientToken == "" {
		t.Fatalf("bad: %#v", resp)
	}

	out, _ := ts.Lookup(resp.Auth.ClientToken)
	if out.Parent != "" {
		t.Fatalf("bad: %#v", out)
	}
}

func TestTokenStore_HandleRequest_CreateToken_PathBased_NoParent(t *testing.T) {
	_, ts, _, root := TestCoreWithTokenStore(t)

	req := logical.TestRequest(t, logical.UpdateOperation, "create-orphan")
	req.ClientToken = root
	req.Data["policies"] = []string{"foo"}

	resp, err := ts.HandleRequest(req)
	if err != nil {
		t.Fatalf("err: %v %v", err, resp)
	}
	if resp.Auth.ClientToken == "" {
		t.Fatalf("bad: %#v", resp)
	}

	out, _ := ts.Lookup(resp.Auth.ClientToken)
	if out.Parent != "" {
		t.Fatalf("bad: %#v", out)
	}
}

func TestTokenStore_HandleRequest_CreateToken_Metadata(t *testing.T) {
	_, ts, _, root := TestCoreWithTokenStore(t)

	req := logical.TestRequest(t, logical.UpdateOperation, "create")
	req.ClientToken = root
	req.Data["policies"] = []string{"foo"}
	meta := map[string]string{
		"user":   "armon",
		"source": "github",
	}
	req.Data["meta"] = meta

	resp, err := ts.HandleRequest(req)
	if err != nil {
		t.Fatalf("err: %v %v", err, resp)
	}
	if resp.Auth.ClientToken == "" {
		t.Fatalf("bad: %#v", resp)
	}

	out, _ := ts.Lookup(resp.Auth.ClientToken)
	if !reflect.DeepEqual(out.Meta, meta) {
		t.Fatalf("bad: %#v", out)
	}
}

func TestTokenStore_HandleRequest_CreateToken_Lease(t *testing.T) {
	_, ts, _, root := TestCoreWithTokenStore(t)

	req := logical.TestRequest(t, logical.UpdateOperation, "create")
	req.ClientToken = root
	req.Data["policies"] = []string{"foo"}
	req.Data["lease"] = "1h"

	resp, err := ts.HandleRequest(req)
	if err != nil {
		t.Fatalf("err: %v %v", err, resp)
	}
	if resp.Auth.ClientToken == "" {
		t.Fatalf("bad: %#v", resp)
	}
	if resp.Auth.TTL != time.Hour {
		t.Fatalf("bad: %#v", resp)
	}
	if !resp.Auth.Renewable {
		t.Fatalf("bad: %#v", resp)
	}
}

func TestTokenStore_HandleRequest_CreateToken_TTL(t *testing.T) {
	_, ts, _, root := TestCoreWithTokenStore(t)

	req := logical.TestRequest(t, logical.UpdateOperation, "create")
	req.ClientToken = root
	req.Data["policies"] = []string{"foo"}
	req.Data["ttl"] = "1h"

	resp, err := ts.HandleRequest(req)
	if err != nil {
		t.Fatalf("err: %v %v", err, resp)
	}
	if resp.Auth.ClientToken == "" {
		t.Fatalf("bad: %#v", resp)
	}
	if resp.Auth.TTL != time.Hour {
		t.Fatalf("bad: %#v", resp)
	}
	if !resp.Auth.Renewable {
		t.Fatalf("bad: %#v", resp)
	}
}

func TestTokenStore_HandleRequest_Revoke(t *testing.T) {
	_, ts, _, root := TestCoreWithTokenStore(t)
	testMakeToken(t, ts, root, "child", "", []string{"root", "foo"})
	testMakeToken(t, ts, "child", "sub-child", "", []string{"foo"})

	req := logical.TestRequest(t, logical.UpdateOperation, "revoke/child")
	resp, err := ts.HandleRequest(req)
	if err != nil {
		t.Fatalf("err: %v %v", err, resp)
	}
	if resp != nil {
		t.Fatalf("bad: %#v", resp)
	}

	out, err := ts.Lookup("child")
	if err != nil {
		t.Fatalf("err: %v", err)
	}
	if out != nil {
		t.Fatalf("bad: %v", out)
	}

	// Sub-child should not exist
	out, err = ts.Lookup("sub-child")
	if err != nil {
		t.Fatalf("err: %v", err)
	}
	if out != nil {
		t.Fatalf("bad: %v", out)
	}
}

func TestTokenStore_HandleRequest_RevokeOrphan(t *testing.T) {
	_, ts, _, root := TestCoreWithTokenStore(t)
	testMakeToken(t, ts, root, "child", "", []string{"root", "foo"})
	testMakeToken(t, ts, "child", "sub-child", "", []string{"foo"})

	req := logical.TestRequest(t, logical.UpdateOperation, "revoke-orphan/child")
	req.ClientToken = root
	resp, err := ts.HandleRequest(req)
	if err != nil {
		t.Fatalf("err: %v %v", err, resp)
	}
	if resp != nil {
		t.Fatalf("bad: %#v", resp)
	}

	out, err := ts.Lookup("child")
	if err != nil {
		t.Fatalf("err: %v", err)
	}
	if out != nil {
		t.Fatalf("bad: %v", out)
	}

	// Sub-child should exist!
	out, err = ts.Lookup("sub-child")
	if err != nil {
		t.Fatalf("err: %v", err)
	}
	if out == nil {
		t.Fatalf("bad: %v", out)
	}
}

func TestTokenStore_HandleRequest_RevokeOrphan_NonRoot(t *testing.T) {
	_, ts, _, root := TestCoreWithTokenStore(t)
	testMakeToken(t, ts, root, "child", "", []string{"foo"})

	out, err := ts.Lookup("child")
	if err != nil {
		t.Fatalf("err: %v", err)
	}
	if out == nil {
		t.Fatalf("bad: %v", out)
	}

	req := logical.TestRequest(t, logical.UpdateOperation, "revoke-orphan/child")
	req.ClientToken = "child"
	resp, err := ts.HandleRequest(req)
	if err != logical.ErrInvalidRequest {
		t.Fatalf("did not get error when non-root revoking itself with orphan flag; resp is %#v", resp)
	}

	// Should still exist
	out, err = ts.Lookup("child")
	if err != nil {
		t.Fatalf("err: %v", err)
	}
	if out == nil {
		t.Fatalf("bad: %v", out)
	}
}

func TestTokenStore_HandleRequest_Lookup(t *testing.T) {
	c, ts, _, root := TestCoreWithTokenStore(t)
	req := logical.TestRequest(t, logical.ReadOperation, "lookup/"+root)
	resp, err := ts.HandleRequest(req)
	if err != nil {
		t.Fatalf("err: %v %v", err, resp)
	}
	if resp == nil {
		t.Fatalf("bad: %#v", resp)
	}

	exp := map[string]interface{}{
		"id":           root,
		"accessor":     resp.Data["accessor"].(string),
		"policies":     []string{"root"},
		"path":         "auth/token/root",
		"meta":         map[string]string(nil),
		"display_name": "root",
		"orphan":       true,
		"num_uses":     0,
		"creation_ttl": int64(0),
		"ttl":          int64(0),
		"role":         "",
	}

	if resp.Data["creation_time"].(int64) == 0 {
		t.Fatalf("creation time was zero")
	}
	delete(resp.Data, "creation_time")

	if !reflect.DeepEqual(resp.Data, exp) {
		t.Fatalf("bad:\n%#v\nexp:\n%#v\n", resp.Data, exp)
	}

	testCoreMakeToken(t, c, root, "client", "3600s", []string{"foo"})

	req = logical.TestRequest(t, logical.ReadOperation, "lookup/client")
	resp, err = ts.HandleRequest(req)
	if err != nil {
		t.Fatalf("err: %v %v", err, resp)
	}
	if resp == nil {
		t.Fatalf("bad: %#v", resp)
	}

	exp = map[string]interface{}{
		"id":           "client",
		"accessor":     resp.Data["accessor"],
		"policies":     []string{"default", "foo"},
		"path":         "auth/token/create",
		"meta":         map[string]string(nil),
		"display_name": "token",
		"orphan":       false,
		"num_uses":     0,
		"creation_ttl": int64(3600),
		"ttl":          int64(3600),
		"role":         "",
	}

	if resp.Data["creation_time"].(int64) == 0 {
		t.Fatalf("creation time was zero")
	}
	delete(resp.Data, "creation_time")

	// Depending on timing of the test this may have ticked down, so accept 3599
	if resp.Data["ttl"].(int64) == 3599 {
		resp.Data["ttl"] = int64(3600)
	}

	if !reflect.DeepEqual(resp.Data, exp) {
		t.Fatalf("bad:\n%#v\nexp:\n%#v\n", resp.Data, exp)
	}

	// Test last_renewal_time functionality
	req = logical.TestRequest(t, logical.UpdateOperation, "renew/client")
	resp, err = ts.HandleRequest(req)
	if err != nil {
		t.Fatalf("err: %v %v", err, resp)
	}
	if resp == nil {
		t.Fatalf("bad: %#v", resp)
	}

	req = logical.TestRequest(t, logical.ReadOperation, "lookup/client")
	resp, err = ts.HandleRequest(req)
	if err != nil {
		t.Fatalf("err: %v %v", err, resp)
	}
	if resp == nil {
		t.Fatalf("bad: %#v", resp)
	}

	if resp.Data["last_renewal_time"].(int64) == 0 {
		t.Fatalf("last_renewal_time was zero")
	}
}

func TestTokenStore_HandleRequest_RevokePrefix(t *testing.T) {
	exp := mockExpiration(t)
	ts := exp.tokenStore

	// Create new token
	root, err := ts.rootToken()
	if err != nil {
		t.Fatalf("err: %v", err)
	}

	// Create a new token
	auth := &logical.Auth{
		ClientToken: root.ID,
		LeaseOptions: logical.LeaseOptions{
			TTL: time.Hour,
		},
	}
	err = exp.RegisterAuth("auth/github/login", auth)
	if err != nil {
		t.Fatalf("err: %v", err)
	}

	req := logical.TestRequest(t, logical.UpdateOperation, "revoke-prefix/auth/github/")
	resp, err := ts.HandleRequest(req)
	if err != nil {
		t.Fatalf("err: %v %v", err, resp)
	}
	if resp != nil {
		t.Fatalf("bad: %#v", resp)
	}

	out, err := ts.Lookup(root.ID)
	if err != nil {
		t.Fatalf("err: %v", err)
	}
	if out != nil {
		t.Fatalf("bad: %v", out)
	}
}

func TestTokenStore_HandleRequest_LookupSelf(t *testing.T) {
	_, ts, _, root := TestCoreWithTokenStore(t)
	req := logical.TestRequest(t, logical.ReadOperation, "lookup-self")
	req.ClientToken = root
	resp, err := ts.HandleRequest(req)
	if err != nil {
		t.Fatalf("err: %v %v", err, resp)
	}
	if resp == nil {
		t.Fatalf("bad: %#v", resp)
	}

	exp := map[string]interface{}{
		"id":           root,
		"accessor":     resp.Data["accessor"],
		"policies":     []string{"root"},
		"path":         "auth/token/root",
		"meta":         map[string]string(nil),
		"display_name": "root",
		"orphan":       true,
		"num_uses":     0,
		"creation_ttl": int64(0),
		"ttl":          int64(0),
		"role":         "",
	}

	if resp.Data["creation_time"].(int64) == 0 {
		t.Fatalf("creation time was zero")
	}
	delete(resp.Data, "creation_time")

	if !reflect.DeepEqual(resp.Data, exp) {
		t.Fatalf("bad:\ngot %#v\nexpected: %#v\n", resp.Data, exp)
	}
}

func TestTokenStore_HandleRequest_Renew(t *testing.T) {
	exp := mockExpiration(t)
	ts := exp.tokenStore

	// Create new token
	root, err := ts.rootToken()
	if err != nil {
		t.Fatalf("err: %v", err)
	}

	// Create a new token
	auth := &logical.Auth{
		ClientToken: root.ID,
		LeaseOptions: logical.LeaseOptions{
			TTL:       time.Hour,
			Renewable: true,
		},
	}
	err = exp.RegisterAuth("auth/token/root", auth)
	if err != nil {
		t.Fatalf("err: %v", err)
	}

	// Get the original expire time to compare
	originalExpire := auth.ExpirationTime()

	beforeRenew := time.Now().UTC()
	req := logical.TestRequest(t, logical.UpdateOperation, "renew/"+root.ID)
	req.Data["increment"] = "3600s"
	resp, err := ts.HandleRequest(req)
	if err != nil {
		t.Fatalf("err: %v %v", err, resp)
	}

	// Get the new expire time
	newExpire := resp.Auth.ExpirationTime()
	if newExpire.Before(originalExpire) {
		t.Fatalf("should expire later: %s %s", newExpire, originalExpire)
	}
	if newExpire.Before(beforeRenew.Add(time.Hour)) {
		t.Fatalf("should have at least an hour: %s %s", newExpire, beforeRenew)
	}
}

func TestTokenStore_HandleRequest_RenewSelf(t *testing.T) {
	exp := mockExpiration(t)
	ts := exp.tokenStore

	// Create new token
	root, err := ts.rootToken()
	if err != nil {
		t.Fatalf("err: %v", err)
	}

	// Create a new token
	auth := &logical.Auth{
		ClientToken: root.ID,
		LeaseOptions: logical.LeaseOptions{
			TTL:       time.Hour,
			Renewable: true,
		},
	}
	err = exp.RegisterAuth("auth/token/root", auth)
	if err != nil {
		t.Fatalf("err: %v", err)
	}

	// Get the original expire time to compare
	originalExpire := auth.ExpirationTime()

	beforeRenew := time.Now().UTC()
	req := logical.TestRequest(t, logical.UpdateOperation, "renew-self")
	req.ClientToken = auth.ClientToken
	req.Data["increment"] = "3600s"
	resp, err := ts.HandleRequest(req)
	if err != nil {
		t.Fatalf("err: %v %v", err, resp)
	}

	// Get the new expire time
	newExpire := resp.Auth.ExpirationTime()
	if newExpire.Before(originalExpire) {
		t.Fatalf("should expire later: %s %s", newExpire, originalExpire)
	}
	if newExpire.Before(beforeRenew.Add(time.Hour)) {
		t.Fatalf("should have at least an hour: %s %s", newExpire, beforeRenew)
	}
}

func TestTokenStore_RoleCRUD(t *testing.T) {
	core, _, _, root := TestCoreWithTokenStore(t)

	req := logical.TestRequest(t, logical.ReadOperation, "auth/token/roles/test")
	req.ClientToken = root

	resp, err := core.HandleRequest(req)
	if err != nil {
		t.Fatalf("err: %v %v", err, resp)
	}
	if resp != nil {
		t.Fatalf("should not see a role")
	}

	// First test creation
	req.Operation = logical.CreateOperation
	req.Data = map[string]interface{}{
		"orphan":           true,
		"period":           "72h",
		"allowed_policies": "test1,test2",
		"path_suffix":      "happenin",
	}

	resp, err = core.HandleRequest(req)
	if err != nil {
		t.Fatalf("err: %v %v", err, resp)
	}
	if resp != nil {
		t.Fatalf("expected a nil response")
	}

	req.Operation = logical.ReadOperation
	req.Data = map[string]interface{}{}

	resp, err = core.HandleRequest(req)
	if err != nil {
		t.Fatalf("err: %v %v", err, resp)
	}
	if resp == nil {
		t.Fatalf("got a nil response")
	}

	var actual tsRoleEntry
	err = mapstructure.WeakDecode(resp.Data, &actual)
	if err != nil {
		t.Fatalf("error decoding role json: %v", err)
	}

	expected := tsRoleEntry{
		Name:            "test",
		Orphan:          true,
		Period:          72 * time.Hour,
		AllowedPolicies: []string{"test1", "test2"},
		PathSuffix:      "happenin",
	}

	if !reflect.DeepEqual(expected, actual) {
		t.Fatalf("expected:\n%v\nactual:\n%v\n", expected, actual)
	}

	// Now test updating; this should be set to an UpdateOperation
	// automatically due to the existence check
	req.Operation = logical.CreateOperation
	req.Data = map[string]interface{}{
		"period":           "79h",
		"allowed_policies": "test3",
		"path_suffix":      "happenin",
	}

	resp, err = core.HandleRequest(req)
	if err != nil {
		t.Fatalf("err: %v %v", err, resp)
	}
	if resp != nil {
		t.Fatalf("expected a nil response")
	}

	req.Operation = logical.ReadOperation
	req.Data = map[string]interface{}{}

	resp, err = core.HandleRequest(req)
	if err != nil {
		t.Fatalf("err: %v %v", err, resp)
	}
	if resp == nil {
		t.Fatalf("got a nil response")
	}

	err = mapstructure.WeakDecode(resp.Data, &actual)
	if err != nil {
		t.Fatalf("error decoding role json: %v", err)
	}

	expected = tsRoleEntry{
		Name:            "test",
		Orphan:          true,
		Period:          79 * time.Hour,
		AllowedPolicies: []string{"test3"},
		PathSuffix:      "happenin",
	}

	if !reflect.DeepEqual(expected, actual) {
		t.Fatalf("expected:\n%v\nactual:\n%v\n", expected, actual)
	}

	req.Operation = logical.ListOperation
	req.Path = "auth/token/roles"
	req.Data = map[string]interface{}{}
	resp, err = core.HandleRequest(req)
	if err != nil {
		t.Fatalf("err: %v %v", err, resp)
	}
	if resp == nil {
		t.Fatalf("got a nil response")
	}
	keysInt, ok := resp.Data["keys"]
	if !ok {
		t.Fatalf("did not find keys in response")
	}
	keys, ok := keysInt.([]string)
	if !ok {
		t.Fatalf("could not convert keys interface to key list")
	}
	if len(keys) != 1 {
		t.Fatalf("unexpected number of keys: %d", len(keys))
	}
	if keys[0] != "test" {
		t.Fatalf("expected \"test\", got \"%s\"", keys[0])
	}

	req.Operation = logical.DeleteOperation
	req.Path = "auth/token/roles/test"
	resp, err = core.HandleRequest(req)
	if err != nil {
		t.Fatalf("err: %v %v", err, resp)
	}
	if resp != nil {
		t.Fatalf("expected a nil response")
	}

	req.Operation = logical.ReadOperation
	resp, err = core.HandleRequest(req)
	if err != nil {
		t.Fatalf("err: %v %v", err, resp)
	}
	if resp != nil {
		t.Fatalf("expected a nil response")
	}
}

func TestTokenStore_RoleAllowedRoles(t *testing.T) {
	_, ts, _, root := TestCoreWithTokenStore(t)

	req := logical.TestRequest(t, logical.UpdateOperation, "roles/test")
	req.ClientToken = root
	req.Data = map[string]interface{}{
		"allowed_policies": "test1,test2",
	}

	resp, err := ts.HandleRequest(req)
	if err != nil {
		t.Fatalf("err: %v %v", err, resp)
	}
	if resp != nil {
		t.Fatalf("expected a nil response")
	}

	req.Data = map[string]interface{}{}

	req.Path = "create/test"
	req.Data["policies"] = []string{"foo"}
	resp, err = ts.HandleRequest(req)
	if err == nil {
		t.Fatalf("expected error")
	}

	req.Data["policies"] = []string{"test2"}
	resp, err = ts.HandleRequest(req)
	if err != nil {
		t.Fatalf("err: %v %v", err, resp)
	}
	if resp.Auth.ClientToken == "" {
		t.Fatalf("bad: %#v", resp)
	}
}

func TestTokenStore_RoleOrphan(t *testing.T) {
	_, ts, _, root := TestCoreWithTokenStore(t)

	req := logical.TestRequest(t, logical.UpdateOperation, "roles/test")
	req.ClientToken = root
	req.Data = map[string]interface{}{
		"orphan": true,
	}

	resp, err := ts.HandleRequest(req)
	if err != nil {
		t.Fatalf("err: %v %v", err, resp)
	}
	if resp != nil {
		t.Fatalf("expected a nil response")
	}

	req.Path = "create/test"
	resp, err = ts.HandleRequest(req)
	if err != nil {
		t.Fatalf("err: %v %v", err, resp)
	}
	if resp.Auth.ClientToken == "" {
		t.Fatalf("bad: %#v", resp)
	}

	out, err := ts.Lookup(resp.Auth.ClientToken)
	if err != nil {
		t.Fatalf("err: %v", err)
	}

	if out.Parent != "" {
		t.Fatalf("expected orphan token, but found a parent")
	}

	if !strings.HasPrefix(out.Path, "auth/token/create/test") {
		t.Fatalf("expected role in path but did not find it")
	}
}

func TestTokenStore_RolePathSuffix(t *testing.T) {
	_, ts, _, root := TestCoreWithTokenStore(t)

	req := logical.TestRequest(t, logical.UpdateOperation, "roles/test")
	req.ClientToken = root
	req.Data = map[string]interface{}{
		"path_suffix": "happenin",
	}

	resp, err := ts.HandleRequest(req)
	if err != nil {
		t.Fatalf("err: %v %v", err, resp)
	}
	if resp != nil {
		t.Fatalf("expected a nil response")
	}

	req.Path = "create/test"
	resp, err = ts.HandleRequest(req)
	if err != nil {
		t.Fatalf("err: %v %v", err, resp)
	}
	if resp.Auth.ClientToken == "" {
		t.Fatalf("bad: %#v", resp)
	}

	out, err := ts.Lookup(resp.Auth.ClientToken)
	if err != nil {
		t.Fatalf("err: %v", err)
	}

	if out.Path != "auth/token/create/test/happenin" {
		t.Fatalf("expected role in path but did not find it")
	}
}

func TestTokenStore_RolePeriod(t *testing.T) {
	core, _, _, root := TestCoreWithTokenStore(t)

	core.defaultLeaseTTL = 5 * time.Second
	core.maxLeaseTTL = 5 * time.Second

	// Note: these requests are sent to Core since Core handles registration
	// with the expiration manager and we need the storage to be consistent

	req := logical.TestRequest(t, logical.UpdateOperation, "auth/token/roles/test")
	req.ClientToken = root
	req.Data = map[string]interface{}{
		"period": 300,
	}

	resp, err := core.HandleRequest(req)
	if err != nil {
		t.Fatalf("err: %v %v", err, resp)
	}
	if resp != nil {
		t.Fatalf("expected a nil response")
	}

	// This first set of logic is to verify that a normal non-root token will
	// be given a TTL of 5 seconds, and that renewing will not cause the TTL to
	// increase since that's the configured backend max. Then we verify that
	// increment works.
	{
		req.Path = "auth/token/create"
		req.Data = map[string]interface{}{
			"policies": []string{"default"},
		}
		resp, err = core.HandleRequest(req)
		if err != nil {
			t.Fatalf("err: %v %v", err, resp)
		}
		if resp.Auth.ClientToken == "" {
			t.Fatalf("bad: %#v", resp)
		}

		req.ClientToken = resp.Auth.ClientToken
		req.Operation = logical.ReadOperation
		req.Path = "auth/token/lookup-self"
		resp, err = core.HandleRequest(req)
		if err != nil {
			t.Fatalf("err: %v", err)
		}
		ttl := resp.Data["ttl"].(int64)
		if ttl > 5 {
			t.Fatalf("TTL too large")
		}

		// Let the TTL go down a bit to 3 seconds
		time.Sleep(2 * time.Second)

		req.Operation = logical.UpdateOperation
		req.Path = "auth/token/renew-self"
		resp, err = core.HandleRequest(req)
		if err != nil {
			t.Fatalf("err: %v %v", err, resp)
		}

		req.Operation = logical.ReadOperation
		req.Path = "auth/token/lookup-self"
		resp, err = core.HandleRequest(req)
		if err != nil {
			t.Fatalf("err: %v", err)
		}
		ttl = resp.Data["ttl"].(int64)
		if ttl > 3 {
			t.Fatalf("TTL too large")
		}

		req.Operation = logical.UpdateOperation
		req.Path = "auth/token/renew-self"
		req.Data = map[string]interface{}{
			"increment": 1,
		}
		resp, err = core.HandleRequest(req)
		if err != nil {
			t.Fatalf("err: %v %v", err, resp)
		}

		req.Operation = logical.ReadOperation
		req.Path = "auth/token/lookup-self"
		resp, err = core.HandleRequest(req)
		if err != nil {
			t.Fatalf("err: %v", err)
		}
		ttl = resp.Data["ttl"].(int64)
		if ttl > 1 {
			t.Fatalf("TTL too large")
		}
	}

	// Now we create a token against the role. We should be able to renew;
	// increment should be ignored as well.
	{
		req.ClientToken = root
		req.Operation = logical.UpdateOperation
		req.Path = "auth/token/create/test"
		resp, err = core.HandleRequest(req)
		if err != nil {
			t.Fatalf("err: %v %v", err, resp)
		}
		if resp == nil {
			t.Fatal("response was nil")
		}
		if resp.Auth == nil {
			t.Fatal(fmt.Sprintf("response auth was nil, resp is %#v", *resp))
		}
		if resp.Auth.ClientToken == "" {
			t.Fatalf("bad: %#v", resp)
		}

		req.ClientToken = resp.Auth.ClientToken
		req.Operation = logical.ReadOperation
		req.Path = "auth/token/lookup-self"
		resp, err = core.HandleRequest(req)
		if err != nil {
			t.Fatalf("err: %v", err)
		}
		ttl := resp.Data["ttl"].(int64)
		if ttl < 299 {
			t.Fatalf("TTL too small")
		}

		// Let the TTL go down a bit to 3 seconds
		time.Sleep(2 * time.Second)

		req.Operation = logical.UpdateOperation
		req.Path = "auth/token/renew-self"
		req.Data = map[string]interface{}{
			"increment": 1,
		}
		resp, err = core.HandleRequest(req)
		if err != nil {
			t.Fatalf("err: %v %v", err, resp)
		}

		req.Operation = logical.ReadOperation
		req.Path = "auth/token/lookup-self"
		resp, err = core.HandleRequest(req)
		if err != nil {
			t.Fatalf("err: %v", err)
		}
		ttl = resp.Data["ttl"].(int64)
		if ttl < 299 {
			t.Fatalf("TTL too small")
		}
	}
}<|MERGE_RESOLUTION|>--- conflicted
+++ resolved
@@ -21,7 +21,6 @@
 	}
 }
 
-<<<<<<< HEAD
 func testMakeToken(t *testing.T, ts *TokenStore, root, client, ttl string, policy []string) {
 	req := logical.TestRequest(t, logical.UpdateOperation, "create")
 	req.ClientToken = root
@@ -51,7 +50,9 @@
 	}
 	if resp.Auth.ClientToken != client {
 		t.Fatalf("bad: %#v", resp)
-=======
+	}
+}
+
 func TestTokenStore_AccessorIndex(t *testing.T) {
 	_, ts, _, _ := TestCoreWithTokenStore(t)
 
@@ -137,7 +138,6 @@
 
 	if out != nil {
 		t.Fatalf("bad:\ngot %#v\nexpected: nil\n", out)
->>>>>>> bc632c90
 	}
 }
 
