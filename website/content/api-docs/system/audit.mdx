--- conflicted
+++ resolved
@@ -72,11 +72,7 @@
 - `type` `(string: <required>)` – Specifies the type of the audit device.
   Valid types are `file`, `socket` and `syslog`.
 
-<<<<<<< HEAD
 Additionally, the following options are allowed in OpenBao open-source, but
-=======
-Additionally, the following options are allowed in Vault Community Edition, but
->>>>>>> 89938021
 relevant functionality is only supported in Vault Enterprise:
 
 - `local` `(bool: false)` – Applies exclusively to performance replication. Specifies if the audit device is local within the cluster only. Local
